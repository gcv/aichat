# Links:
#  - https://platform.openai.com/docs/models
#  - https://platform.openai.com/docs/api-reference/chat
- provider: openai
  models:
    - name: gpt-4.1
      max_input_tokens: 1047576
      max_output_tokens: 32768
      input_price: 2
      output_price: 8
      supports_vision: true
      supports_function_calling: true
    - name: gpt-4.1-mini
      max_input_tokens: 1047576
      max_output_tokens: 32768
      input_price: 0.4
      output_price: 1.6
      supports_vision: true
      supports_function_calling: true
    - name: gpt-4.1-nano
      max_input_tokens: 1047576
      max_output_tokens: 32768
      input_price: 0.1
      output_price: 0.4
      supports_vision: true
      supports_function_calling: true
    - name: gpt-4o
      max_input_tokens: 128000
      max_output_tokens: 16384
      input_price: 2.5
      output_price: 10
      supports_vision: true
      supports_function_calling: true
    - name: gpt-4o-search-preview
      max_input_tokens: 128000
      max_output_tokens: 16384
      input_price: 2.5
      output_price: 10
      supports_vision: true
    - name: chatgpt-4o-latest
      max_input_tokens: 128000
      max_output_tokens: 16384
      input_price: 5
      output_price: 15
      supports_vision: true
      supports_function_calling: true
    - name: gpt-4o-mini
      max_input_tokens: 128000
      max_output_tokens: 16384
      input_price: 0.15
      output_price: 0.6
      supports_vision: true
      supports_function_calling: true
    - name: gpt-4o-mini-search-preview
      max_input_tokens: 128000
      max_output_tokens: 16384
      input_price: 0.15
      output_price: 0.6
      supports_vision: true
    - name: gpt-4-turbo
      max_input_tokens: 128000
      max_output_tokens: 4096
      input_price: 10
      output_price: 30
      supports_vision: true
      supports_function_calling: true
    - name: gpt-4.5-preview
      max_input_tokens: 128000
      max_output_tokens: 16384
      input_price: 75
      output_price: 150
      supports_vision: true
      supports_function_calling: true
    - name: o4-mini
      max_input_tokens: 200000
      input_price: 1.1
      output_price: 4.4
      supports_vision: true
      supports_function_calling: true
      system_prompt_prefix: Formatting re-enabled
      patch:
        body:
          max_tokens: null
          temperature: null
          top_p: null
    - name: o4-mini-high
      real_name: o4-mini
      max_input_tokens: 200000
      input_price: 1.1
      output_price: 4.4
      supports_vision: true
      supports_function_calling: true
      system_prompt_prefix: Formatting re-enabled
      patch:
        body:
          reasoning_effort: high
          max_tokens: null
          temperature: null
          top_p: null
    - name: o3
      max_input_tokens: 200000
      input_price: 10
      output_price: 40
      supports_vision: true
      supports_function_calling: true
      system_prompt_prefix: Formatting re-enabled
      patch:
        body:
          max_tokens: null
          temperature: null
          top_p: null
    - name: o3-mini
      max_input_tokens: 200000
      input_price: 1.1
      output_price: 4.4
      supports_vision: true
      supports_function_calling: true
      system_prompt_prefix: Formatting re-enabled
      patch:
        body:
          max_tokens: null
          temperature: null
          top_p: null
    - name: o3-mini-high
      real_name: o3-mini
      max_input_tokens: 200000
      input_price: 1.1
      output_price: 4.4
      supports_vision: true
      supports_function_calling: true
      system_prompt_prefix: Formatting re-enabled
      patch:
        body:
          reasoning_effort: high
          max_tokens: null
          temperature: null
          top_p: null
<<<<<<< HEAD
    - name: o1-pro
      max_input_tokens: 200000
      input_price: 150
      output_price: 600
      supports_vision: true
      supports_function_calling: true
      uses_responses_api: true
      patch:
        body:
          max_tokens: null
          temperature: null
          top_p: null
=======
>>>>>>> a22da560
    - name: o1
      max_input_tokens: 200000
      input_price: 15
      output_price: 60
      supports_vision: true
      supports_function_calling: true
      system_prompt_prefix: Formatting re-enabled
      patch:
        body:
          max_tokens: null
          temperature: null
          top_p: null
    - name: o1-mini
      max_input_tokens: 128000
      max_output_tokens: 65536
      input_price: 3
      output_price: 12
      no_system_message: true
      patch:
        body:
          max_tokens: null
          temperature: null
          top_p: null
    - name: gpt-3.5-turbo
      max_input_tokens: 16385
      max_output_tokens: 4096
      input_price: 0.5
      output_price: 1.5
      supports_function_calling: true
    - name: text-embedding-3-large
      type: embedding
      input_price: 0.13
      max_tokens_per_chunk: 8191
      default_chunk_size: 2000
      max_batch_size: 100
    - name: text-embedding-3-small
      type: embedding
      input_price: 0.02
      max_tokens_per_chunk: 8191
      default_chunk_size: 2000
      max_batch_size: 100

# Links:
#  - https://ai.google.dev/models/gemini
#  - https://ai.google.dev/pricing
#  - https://ai.google.dev/api/rest/v1beta/models/streamGenerateContent
- provider: gemini
  models:
    - name: gemini-2.0-flash
      max_input_tokens: 1048576
      max_output_tokens: 8192
      input_price: 0
      output_price: 0
      supports_vision: true
      supports_function_calling: true
    - name: gemini-2.0-flash-lite
      max_input_tokens: 1048576
      max_output_tokens: 8192
      input_price: 0
      output_price: 0
      supports_vision: true
      supports_function_calling: true
    - name: gemini-2.5-flash-preview-05-20
      max_input_tokens: 1048576
      max_output_tokens: 65536
      input_price: 0
      output_price: 0
      supports_vision: true
      supports_function_calling: true
    - name: gemini-2.5-pro-preview-06-05
      max_input_tokens: 1048576
      max_output_tokens: 65536
      input_price: 0
      output_price: 0
      supports_vision: true
      supports_function_calling: true
    - name: gemma-3-27b-it
      max_input_tokens: 131072
      max_output_tokens: 8192
      input_price: 0
      output_price: 0
    - name: gemini-1.5-pro-latest
      max_input_tokens: 2097152
      max_output_tokens: 8192
      input_price: 0
      output_price: 0
      supports_vision: true
      supports_function_calling: true
    - name: gemini-1.5-flash-latest
      max_input_tokens: 1048576
      max_output_tokens: 8192
      input_price: 0
      output_price: 0
      supports_vision: true
      supports_function_calling: true
    - name: gemini-1.5-flash-8b-latest
      max_input_tokens: 1048576
      max_output_tokens: 8192
      input_price: 0
      output_price: 0
      supports_vision: true
      supports_function_calling: true
    - name: text-embedding-004
      type: embedding
      input_price: 0
      max_tokens_per_chunk: 2048
      default_chunk_size: 1500
      max_batch_size: 100

# Links:
#  - https://docs.anthropic.com/en/docs/about-claude/models/all-models
#  - https://docs.anthropic.com/en/api/messages
- provider: claude
  models:
    - name: claude-opus-4-20250514
      max_input_tokens: 200000
      max_output_tokens: 8192
      require_max_tokens: true
      input_price: 15
      output_price: 75
      supports_vision: true
      supports_function_calling: true
    - name: claude-opus-4-20250514:thinking
      real_name: claude-opus-4-20250514
      max_input_tokens: 200000
      max_output_tokens: 24000
      require_max_tokens: true
      input_price: 15
      output_price: 75
      supports_vision: true
      supports_function_calling: true
      patch:
        body:
          temperature: null
          top_p: null
          thinking:
            type: enabled
            budget_tokens: 16000
    - name: claude-sonnet-4-20250514
      max_input_tokens: 200000
      max_output_tokens: 8192
      require_max_tokens: true
      input_price: 3
      output_price: 15
      supports_vision: true
      supports_function_calling: true
    - name: claude-sonnet-4-20250514:thinking
      real_name: claude-sonnet-4-20250514
      max_input_tokens: 200000
      max_output_tokens: 24000
      require_max_tokens: true
      input_price: 3
      output_price: 15
      supports_vision: true
      supports_function_calling: true
      patch:
        body:
          temperature: null
          top_p: null
          thinking:
            type: enabled
            budget_tokens: 16000
    - name: claude-3-7-sonnet-20250219
      max_input_tokens: 200000
      max_output_tokens: 8192
      require_max_tokens: true
      input_price: 3
      output_price: 15
      supports_vision: true
      supports_function_calling: true
    - name: claude-3-7-sonnet-20250219:thinking
      real_name: claude-3-7-sonnet-20250219
      max_input_tokens: 200000
      max_output_tokens: 24000
      require_max_tokens: true
      input_price: 3
      output_price: 15
      supports_vision: true
      patch:
        body:
          temperature: null
          top_p: null
          thinking:
            type: enabled
            budget_tokens: 16000
    - name: claude-3-5-sonnet-20241022
      max_input_tokens: 200000
      max_output_tokens: 8192
      require_max_tokens: true
      input_price: 3
      output_price: 15
      supports_vision: true
      supports_function_calling: true
    - name: claude-3-5-sonnet-20240620
      max_input_tokens: 200000
      max_output_tokens: 8192
      require_max_tokens: true
      input_price: 3
      output_price: 15
      supports_vision: true
      supports_function_calling: true
    - name: claude-3-5-haiku-20241022
      max_input_tokens: 200000
      max_output_tokens: 8192
      require_max_tokens: true
      input_price: 0.8
      output_price: 4
      supports_vision: true
      supports_function_calling: true
    - name: claude-3-opus-20240229
      max_input_tokens: 200000
      max_output_tokens: 4096
      require_max_tokens: true
      input_price: 15
      output_price: 75
      supports_vision: true
      supports_function_calling: true
    - name: claude-3-sonnet-20240229
      max_input_tokens: 200000
      max_output_tokens: 4096
      require_max_tokens: true
      input_price: 3
      output_price: 15
      supports_vision: true
      supports_function_calling: true
    - name: claude-3-haiku-20240307
      max_input_tokens: 200000
      max_output_tokens: 4096
      require_max_tokens: true
      input_price: 0.25
      output_price: 1.25
      supports_vision: true
      supports_function_calling: true

# Links:
#  - https://docs.mistral.ai/getting-started/models/models_overview/
#  - https://mistral.ai/pricing#api-pricing
#  - https://docs.mistral.ai/api/
- provider: mistral
  models:
    - name: mistral-large-latest
      max_input_tokens: 131072
      input_price: 2
      output_price: 6
      supports_function_calling: true
    - name: mistral-medium-latest
      max_input_tokens: 131072
      input_price: 0.4
      output_price: 2
      supports_function_calling: true
    - name: mistral-small-latest
      max_input_tokens: 32768
      input_price: 0.1
      output_price: 0.3
      supports_function_calling: true
    - name: magistral-medium-latest
      max_input_tokens: 40960
      input_price: 2
      output_price: 5
    - name: magistral-small-latest
      max_input_tokens: 40960
      input_price: 0.5
      output_price: 1.5
    - name: devstral-small-latest
      max_input_tokens: 256000
      input_price: 0.1
      output_price: 0.3
      supports_function_calling: true
    - name: codestral-latest
      max_input_tokens: 256000
      input_price: 0.3
      output_price: 0.9
      supports_function_calling: true
    - name: ministral-8b-latest
      max_input_tokens: 131072
      input_price: 0.1
      output_price: 0.1
      supports_function_calling: true
    - name: open-mistral-nemo
      max_input_tokens: 131072
      input_price: 0.15
      output_price: 0.15
      supports_function_calling: true
    - name: pixtral-large-latest
      max_input_tokens: 131072
      input_price: 2
      output_price: 6
      supports_vision: true
    - name: pixtral-12b-latest
      max_input_tokens: 131072
      input_price: 0.15
      output_price: 0.15
      supports_vision: true
    - name: mistral-embed
      type: embedding
      max_input_tokens: 8092
      input_price: 0.1
      max_tokens_per_chunk: 8092
      default_chunk_size: 2000

# Links:
#  - https://docs.ai21.com/docs/jamba-foundation-models
#  - https://www.ai21.com/pricing
#  - https://docs.ai21.com/reference/jamba-1-6-api-ref
- provider: ai21
  models:
    - name: jamba-large
      max_input_tokens: 256000
      input_price: 2
      output_price: 8
      supports_function_calling: true
    - name: jamba-mini
      max_input_tokens: 256000
      input_price: 0.2
      output_price: 0.4
      supports_function_calling: true

# Links:
#  - https://docs.cohere.com/docs/models
#  - https://cohere.com/pricing
#  - https://docs.cohere.com/reference/chat
- provider: cohere
  models:
    - name: command-a-03-2025
      max_input_tokens: 256000
      max_output_tokens: 8192
      input_price: 2.5
      output_price: 10
      supports_function_calling: true
    - name: command-r7b-12-2024
      max_input_tokens: 128000
      max_output_tokens: 4096
      input_price: 0.0375
      output_price: 0.15
    - name: command-r-plus-08-2024
      max_input_tokens: 128000
      max_output_tokens: 4096
      input_price: 2.5
      output_price: 10
      supports_function_calling: true
    - name: command-r-08-2024
      max_input_tokens: 128000
      max_output_tokens: 4096
      input_price: 0.15
      output_price: 0.6
      supports_function_calling: true
    - name: embed-v4.0
      type: embedding
      input_price: 0.12
      max_tokens_per_chunk: 2048
      default_chunk_size: 2000
      max_batch_size: 96
    - name: embed-english-v3.0
      type: embedding
      input_price: 0.1
      max_tokens_per_chunk: 512
      default_chunk_size: 1000
      max_batch_size: 96
    - name: embed-multilingual-v3.0
      type: embedding
      input_price: 0.1
      max_tokens_per_chunk: 512
      default_chunk_size: 1000
      max_batch_size: 96
    - name: rerank-v3.5
      type: reranker
      max_input_tokens: 4096
    - name: rerank-english-v3.0
      type: reranker
      max_input_tokens: 4096
    - name: rerank-multilingual-v3.0
      type: reranker
      max_input_tokens: 4096

# Links:
#  - https://docs.x.ai/docs/models
#  - https://docs.x.ai/docs/api-reference#chat-completions
- provider: xai
  models:
    - name: grok-3-latest
      max_input_tokens: 131072
      input_price: 3
      output_price: 15
      supports_function_calling: true
    - name: grok-3-fast-latest
      max_input_tokens: 131072
      input_price: 5
      output_price: 25
      supports_function_calling: true
    - name: grok-3-mini-latest
      max_input_tokens: 131072
      input_price: 0.3
      output_price: 0.5
    - name: grok-3-mini-fast-latest
      max_input_tokens: 131072
      input_price: 0.6
      output_price: 4
    - name: grok-2-latest
      max_input_tokens: 131072
      input_price: 2
      output_price: 10
      supports_function_calling: true
    - name: grok-2-vision-latest
      max_input_tokens: 32768
      input_price: 2
      output_price: 10
      supports_vision: true
      supports_function_calling: true

# Links:
#  - https://docs.perplexity.ai/models/model-cards
#  - https://docs.perplexity.ai/guides/pricing
#  - https://docs.perplexity.ai/api-reference/chat-completions
- provider: perplexity
  models:
    - name: sonar-pro
      max_input_tokens: 200000
      input_price: 3
      output_price: 15
    - name: sonar
      max_input_tokens: 128000
      input_price: 1
      output_price: 1
    - name: sonar-reasoning-pro
      max_input_tokens: 128000
      input_price: 2
      output_price: 8
    - name: sonar-reasoning
      max_input_tokens: 128000
      input_price: 1
      output_price: 5
    - name: sonar-deep-research
      max_input_tokens: 128000
      input_price: 2
      output_price: 8
    - name: r1-1776
      max_input_tokens: 128000
      input_price: 2
      output_price: 8

# Links:
#  - https://console.groq.com/docs/models
#  - https://console.groq.com/docs/api-reference#chat
- provider: groq
  models:
    - name: meta-llama/llama-4-maverick-17b-128e-instruct
      max_input_tokens: 131072
      input_price: 0
      output_price: 0
      supports_vision: true
      supports_function_calling: true
    - name: meta-llama/llama-4-scout-17b-16e-instruct
      max_input_tokens: 131072
      input_price: 0
      output_price: 0
      supports_vision: true
      supports_function_calling: true
    - name: llama-3.3-70b-versatile
      max_input_tokens: 131072
      input_price: 0
      output_price: 0
      supports_function_calling: true
    - name: llama-3.1-8b-instant
      max_input_tokens: 131072
      input_price: 0
      output_price: 0
      supports_function_calling: true
    - name: qwen-qwq-32b
      max_input_tokens: 131072
      input_price: 0
      output_price: 0
      supports_function_calling: true
    - name: qwen/qwen3-32b
      max_input_tokens: 131072
      input_price: 0
      output_price: 0

# Links:
#  - https://cloud.google.com/vertex-ai/generative-ai/docs/learn/models
#  - https://cloud.google.com/vertex-ai/generative-ai/pricing
#  - https://cloud.google.com/vertex-ai/generative-ai/docs/model-reference/gemini
- provider: vertexai
  models:
    - name: gemini-2.0-flash-001
      max_input_tokens: 1048576
      max_output_tokens: 8192
      input_price: 0.15
      output_price: 0.6
      supports_vision: true
      supports_function_calling: true
    - name: gemini-2.0-flash-lite-001
      max_input_tokens: 1048576
      max_output_tokens: 8192
      input_price: 0.075
      output_price: 0.3
      supports_vision: true
      supports_function_calling: true
    - name: gemini-2.5-flash-preview-05-20
      max_input_tokens: 1048576
      max_output_tokens: 65536
      input_price: 0.15
      output_price: 0.6
      supports_vision: true
      supports_function_calling: true
    - name: gemini-2.5-pro-preview-06-05
      max_input_tokens: 1048576
      max_output_tokens: 65536
      input_price: 1.25
      output_price: 10
      supports_vision: true
      supports_function_calling: true
    - name: claude-opus-4@20250514
      max_input_tokens: 200000
      max_output_tokens: 8192
      require_max_tokens: true
      input_price: 15
      output_price: 75
      supports_vision: true
      supports_function_calling: true
    - name: claude-opus-4@20250514:thinking
      real_name: claude-opus-4@20250514
      max_input_tokens: 200000
      max_output_tokens: 24000
      require_max_tokens: true
      input_price: 15
      output_price: 75
      supports_vision: true
      patch:
        body:
          temperature: null
          top_p: null
          thinking:
            type: enabled
            budget_tokens: 16000
    - name: claude-sonnet-4@20250514
      max_input_tokens: 200000
      max_output_tokens: 8192
      require_max_tokens: true
      input_price: 3
      output_price: 15
      supports_vision: true
      supports_function_calling: true
    - name: claude-sonnet-4@20250514:thinking
      real_name: claude-sonnet-4@20250514
      max_input_tokens: 200000
      max_output_tokens: 24000
      require_max_tokens: true
      input_price: 3
      output_price: 15
      supports_vision: true
      patch:
        body:
          temperature: null
          top_p: null
          thinking:
            type: enabled
            budget_tokens: 16000
    - name: claude-3-7-sonnet@20250219
      max_input_tokens: 200000
      max_output_tokens: 8192
      require_max_tokens: true
      input_price: 3
      output_price: 15
      supports_vision: true
      supports_function_calling: true
    - name: claude-3-7-sonnet@20250219:thinking
      real_name: claude-3-7-sonnet@20250219
      max_input_tokens: 200000
      max_output_tokens: 24000
      require_max_tokens: true
      input_price: 3
      output_price: 15
      supports_vision: true
      patch:
        body:
          temperature: null
          top_p: null
          thinking:
            type: enabled
            budget_tokens: 16000
    - name: claude-3-5-sonnet-v2@20241022
      max_input_tokens: 200000
      max_output_tokens: 8192
      require_max_tokens: true
      input_price: 3
      output_price: 15
      supports_vision: true
      supports_function_calling: true
    - name: claude-3-5-sonnet@20240620
      max_input_tokens: 200000
      max_output_tokens: 8192
      require_max_tokens: true
      input_price: 3
      output_price: 15
      supports_vision: true
      supports_function_calling: true
    - name: claude-3-5-haiku@20241022
      max_input_tokens: 200000
      max_output_tokens: 8192
      require_max_tokens: true
      input_price: 0.8
      output_price: 4
      supports_vision: true
      supports_function_calling: true
    - name: claude-3-opus@20240229
      max_input_tokens: 200000
      max_output_tokens: 4096
      require_max_tokens: true
      input_price: 15
      output_price: 75
      supports_vision: true
      supports_function_calling: true
    - name: claude-3-sonnet@20240229
      max_input_tokens: 200000
      max_output_tokens: 4096
      require_max_tokens: true
      input_price: 3
      output_price: 15
      supports_vision: true
      supports_function_calling: true
    - name: claude-3-haiku@20240307
      max_input_tokens: 200000
      max_output_tokens: 4096
      require_max_tokens: true
      input_price: 0.25
      output_price: 1.25
      supports_vision: true
      supports_function_calling: true
    - name: mistral-large-2411
      max_input_tokens: 128000
      input_price: 2
      output_price: 6
      supports_function_calling: true
    - name: mistral-small-2503
      max_input_tokens: 32000
      input_price: 0.1
      output_price: 0.3
      supports_function_calling: true
    - name: codestral-2501
      max_input_tokens: 256000
      input_price: 0.3
      output_price: 0.9
      supports_function_calling: true
    - name: text-embedding-005
      type: embedding
      max_input_tokens: 20000
      input_price: 0.025
      max_tokens_per_chunk: 2048
      default_chunk_size: 1500
      max_batch_size: 5
    - name: text-multilingual-embedding-002
      type: embedding
      max_input_tokens: 20000
      input_price: 0.2
      max_tokens_per_chunk: 2048
      default_chunk_size: 1500
      max_batch_size: 5

# Links:
#  - https://docs.aws.amazon.com/bedrock/latest/userguide/model-ids.html#model-ids-arns
#  - https://docs.aws.amazon.com/bedrock/latest/userguide/conversation-inference-supported-models-features.html
#  - https://aws.amazon.com/bedrock/pricing/
#  - https://docs.aws.amazon.com/bedrock/latest/userguide/conversation-inference-call.html
- provider: bedrock
  models:
    - name: us.anthropic.claude-opus-4-20250514-v1:0
      max_input_tokens: 200000
      max_output_tokens: 8192
      require_max_tokens: true
      input_price: 15
      output_price: 75
      supports_vision: true
      supports_function_calling: true
    - name: us.anthropic.claude-opus-4-20250514-v1:0:thinking
      real_name: us.anthropic.claude-opus-4-20250514-v1:0
      max_input_tokens: 200000
      max_output_tokens: 24000
      require_max_tokens: true
      input_price: 15
      output_price: 75
      supports_vision: true
      patch:
        body:
          inferenceConfig:
            temperature: null
            topP: null
          additionalModelRequestFields:
            thinking:
              type: enabled
              budget_tokens: 16000
    - name: us.anthropic.claude-sonnet-4-20250514-v1:0
      max_input_tokens: 200000
      max_output_tokens: 8192
      require_max_tokens: true
      input_price: 3
      output_price: 15
      supports_vision: true
      supports_function_calling: true
    - name: us.anthropic.claude-sonnet-4-20250514-v1:0:thinking
      real_name: us.anthropic.claude-sonnet-4-20250514-v1:0
      max_input_tokens: 200000
      max_output_tokens: 24000
      require_max_tokens: true
      input_price: 3
      output_price: 15
      supports_vision: true
      patch:
        body:
          inferenceConfig:
            temperature: null
            topP: null
          additionalModelRequestFields:
            thinking:
              type: enabled
              budget_tokens: 16000
    - name: us.anthropic.claude-3-7-sonnet-20250219-v1:0
      max_input_tokens: 200000
      max_output_tokens: 8192
      require_max_tokens: true
      input_price: 3
      output_price: 15
      supports_vision: true
      supports_function_calling: true
    - name: us.anthropic.claude-3-7-sonnet-20250219-v1:0:thinking
      real_name: us.anthropic.claude-3-7-sonnet-20250219-v1:0
      max_input_tokens: 200000
      max_output_tokens: 24000
      require_max_tokens: true
      input_price: 3
      output_price: 15
      supports_vision: true
      patch:
        body:
          inferenceConfig:
            temperature: null
            topP: null
          additionalModelRequestFields:
            thinking:
              type: enabled
              budget_tokens: 16000
    - name: anthropic.claude-3-5-sonnet-20241022-v2:0
      max_input_tokens: 200000
      max_output_tokens: 8192
      require_max_tokens: true
      input_price: 3
      output_price: 15
      supports_vision: true
      supports_function_calling: true
    - name: anthropic.claude-3-5-sonnet-20240620-v1:0
      max_input_tokens: 200000
      max_output_tokens: 4096
      require_max_tokens: true
      input_price: 3
      output_price: 15
      supports_vision: true
      supports_function_calling: true
    - name: anthropic.claude-3-5-haiku-20241022-v1:0
      max_input_tokens: 200000
      max_output_tokens: 8192
      require_max_tokens: true
      input_price: 0.8
      output_price: 4
      supports_vision: true
      supports_function_calling: true
    - name: anthropic.claude-3-opus-20240229-v1:0
      max_input_tokens: 200000
      max_output_tokens: 4096
      require_max_tokens: true
      input_price: 15
      output_price: 75
      supports_vision: true
      supports_function_calling: true
    - name: anthropic.claude-3-sonnet-20240229-v1:0
      max_input_tokens: 200000
      max_output_tokens: 4096
      require_max_tokens: true
      input_price: 3
      output_price: 15
      supports_vision: true
      supports_function_calling: true
    - name: anthropic.claude-3-haiku-20240307-v1:0
      max_input_tokens: 200000
      max_output_tokens: 4096
      require_max_tokens: true
      input_price: 0.25
      output_price: 1.25
      supports_vision: true
      supports_function_calling: true
    - name: us.meta.llama4-maverick-17b-instruct-v1:0
      max_input_tokens: 131072
      max_output_tokens: 8192
      require_max_tokens: true
      input_price: 0.24
      output_price: 0.97
      supports_function_calling: true
      supports_vision: true
    - name: us.meta.llama4-scout-17b-instruct-v1:0
      max_input_tokens: 131072
      max_output_tokens: 8192
      require_max_tokens: true
      input_price: 0.17
      output_price: 0.66
      supports_function_calling: true
      supports_vision: true
    - name: us.meta.llama3-3-70b-instruct-v1:0
      max_input_tokens: 131072
      max_output_tokens: 8192
      require_max_tokens: true
      input_price: 0.72
      output_price: 0.72
      supports_function_calling: true
    - name: meta.llama3-1-405b-instruct-v1:0
      max_input_tokens: 131072
      max_output_tokens: 4096
      require_max_tokens: true
      input_price: 2.4
      output_price: 2.4
      supports_function_calling: true
    - name: meta.llama3-1-70b-instruct-v1:0
      max_input_tokens: 131072
      max_output_tokens: 8192
      require_max_tokens: true
      input_price: 0.72
      output_price: 0.72
      supports_function_calling: true
    - name: meta.llama3-1-8b-instruct-v1:0
      max_input_tokens: 131072
      max_output_tokens: 8192
      require_max_tokens: true
      input_price: 0.22
      output_price: 0.22
      supports_function_calling: true
    - name: us.amazon.nova-premier-v1:0
      max_input_tokens: 300000
      max_output_tokens: 5120
      input_price: 2.5
      output_price: 12.5
    - name: us.amazon.nova-pro-v1:0
      max_input_tokens: 300000
      max_output_tokens: 5120
      input_price: 0.8
      output_price: 3.2
      supports_vision: true
    - name: us.amazon.nova-lite-v1:0
      max_input_tokens: 300000
      max_output_tokens: 5120
      input_price: 0.06
      output_price: 0.24
      supports_vision: true
    - name: us.amazon.nova-micro-v1:0
      max_input_tokens: 128000
      max_output_tokens: 5120
      input_price: 0.035
      output_price: 0.14
    - name: mistral.mistral-large-2407-v1:0
      max_input_tokens: 128000
      input_price: 2
      output_price: 6
      supports_function_calling: true
    - name: us.mistral.pixtral-large-2502-v1:0
      max_input_tokens: 128000
      input_price: 2
      output_price: 6
      supports_vision: true
    - name: cohere.command-r-plus-v1:0
      max_input_tokens: 128000
      input_price: 3
      output_price: 15
      supports_function_calling: true
    - name: cohere.command-r-v1:0
      max_input_tokens: 128000
      input_price: 0.5
      output_price: 1.5
      supports_function_calling: true
    - name: cohere.embed-english-v3
      type: embedding
      input_price: 0.1
      max_tokens_per_chunk: 512
      default_chunk_size: 1000
      max_batch_size: 96
    - name: cohere.embed-multilingual-v3
      type: embedding
      input_price: 0.1
      max_tokens_per_chunk: 512
      default_chunk_size: 1000
      max_batch_size: 96
    - name: ai21.jamba-1-5-large-v1:0
      max_input_tokens: 256000
      input_price: 2
      output_price: 8
      supports_function_calling: true
    - name: ai21.jamba-1-5-mini-v1:0
      max_input_tokens: 256000
      input_price: 0.2
      output_price: 0.4
      supports_function_calling: true
    - name: us.deepseek.r1-v1:0
      max_input_tokens: 128000
      input_price: 1.35
      output_price: 5.4

# Links:
#  - https://developers.cloudflare.com/workers-ai/models/
#  - https://developers.cloudflare.com/workers-ai/configuration/open-ai-compatibility/
- provider: cloudflare
  models:
    - name: '@cf/meta/llama-4-scout-17b-16e-instruct'
      max_input_tokens: 131072
      max_output_tokens: 2048
      require_max_tokens: true
      input_price: 0
      output_price: 0
    - name: '@cf/meta/llama-3.3-70b-instruct-fp8-fast'
      max_input_tokens: 131072
      max_output_tokens: 2048
      require_max_tokens: true
      input_price: 0
      output_price: 0
    - name: '@cf/meta/llama-3.1-70b-instruct'
      max_input_tokens: 131072
      max_output_tokens: 2048
      require_max_tokens: true
      input_price: 0
      output_price: 0
    - name: '@cf/qwen/qwq-32b'
      max_input_tokens: 131072
      max_output_tokens: 2048
      require_max_tokens: true
      input_price: 0
      output_price: 0
    - name: '@cf/qwen/qwen2.5-coder-32b-instruct'
      max_input_tokens: 131072
      max_output_tokens: 2048
      require_max_tokens: true
      input_price: 0
      output_price: 0
    - name: '@cf/google/gemma-3-12b-it'
      max_input_tokens: 131072
      max_output_tokens: 2048
      require_max_tokens: true
      input_price: 0
      output_price: 0
    - name: '@cf/mistralai/mistral-small-3.1-24b-instruct'
      max_input_tokens: 131072
      max_output_tokens: 2048
      require_max_tokens: true
      input_price: 0
      output_price: 0
    - name: '@cf/baai/bge-large-en-v1.5'
      type: embedding
      input_price: 0
      max_tokens_per_chunk: 512
      default_chunk_size: 1000
      max_batch_size: 100

# Links:
#  - https://cloud.baidu.com/doc/WENXINWORKSHOP/s/Wm9cvy6rl
#  - https://cloud.baidu.com/doc/WENXINWORKSHOP/s/Qm9cw2s7m
- provider: ernie
  models:
    - name: ernie-4.5-turbo-128k
      max_input_tokens: 131072
      input_price: 0.112
      output_price: 0.448
      supports_function_calling: true
    - name: ernie-4.5-turbo-vl-32k
      max_input_tokens: 32768
      input_price: 0.42
      output_price: 1.26
      supports_vision: true
    - name: ernie-x1-turbo-32k
      max_input_tokens: 32768
      input_price: 0.14
      output_price: 0.56
    - name: bge-large-zh
      type: embedding
      input_price: 0.07
      max_tokens_per_chunk: 512
      default_chunk_size: 1000
      max_batch_size: 16
    - name: bge-large-en
      type: embedding
      input_price: 0.07
      max_tokens_per_chunk: 512
      default_chunk_size: 1000
      max_batch_size: 16
    - name: bce-reranker-base
      type: reranker
      max_input_tokens: 1024
      input_price: 0.07


# Links:
#  - https://help.aliyun.com/zh/model-studio/getting-started/models
#  - https://help.aliyun.com/zh/model-studio/developer-reference/use-qwen-by-calling-api
- provider: qianwen
  models:
    - name: qwen-max-latest
      max_input_tokens: 32678
      max_output_tokens: 8192
      input_price: 1.6
      output_price: 6.4
      supports_function_calling: true
    - name: qwen-plus-latest
      max_input_tokens: 131072
      max_output_tokens: 8192
      input_price: 0.112
      output_price: 0.28
      supports_function_calling: true
    - name: qwen-turbo-latest
      max_input_tokens: 1000000
      max_output_tokens: 8192
      input_price: 0.042
      output_price: 0.084
      supports_function_calling: true
    - name: qwen-long
      max_input_tokens: 1000000
      input_price: 0.07
      output_price: 0.28
    - name: qwen-omni-turbo-latest
      max_input_tokens: 32768
      max_output_tokens: 2048
      supports_vision: true
    - name: qwq-plus-latest
      max_input_tokens: 131072
      max_output_tokens: 8192
      input_price: 0.224
      output_price: 0.56
    - name: qwen-vl-max-latest
      max_input_tokens: 30720
      max_output_tokens: 2048
      input_price: 0.42
      output_price: 1.26
      supports_vision: true
    - name: qwen-vl-plus-latest
      max_input_tokens: 30000
      max_output_tokens: 2048
      input_price: 0.21
      output_price: 0.63
      supports_vision: true
    - name: qwen3-235b-a22b
      max_input_tokens: 131072
      max_output_tokens: 8192
      input_price: 0.56
      output_price: 1.68
    - name: qwen3-30b-a3b
      max_input_tokens: 131072
      max_output_tokens: 8192
      input_price: 0.21
      output_price: 0.84
    - name: qwen3-32b
      max_input_tokens: 131072
      max_output_tokens: 8192
      input_price: 0.28
      output_price: 1.12
    - name: qwq-32b
      max_input_tokens: 131072
      max_output_tokens: 8192
      input_price: 0.28
      output_price: 0.84
    - name: qwen2.5-72b-instruct
      max_input_tokens: 129024
      max_output_tokens: 8192
      input_price: 0.56
      output_price: 1.68
      supports_function_calling: true
    - name: qwen2.5-vl-72b-instruct
      max_input_tokens: 129024
      max_output_tokens: 8192
      input_price: 2.24
      output_price: 6.72
      supports_vision: true
    - name: qwen2.5-coder-32b-instruct
      max_input_tokens: 129024
      max_output_tokens: 8192
      input_price: 0.49
      output_price: 0.98
      supports_function_calling: true
    - name: deepseek-v3
      max_input_tokens: 65536
      input_price: 0.14
      output_price: 0.56
    - name: deepseek-r1-0528
      max_input_tokens: 65536
      input_price: 0.28
      output_price: 1.12
    - name: text-embedding-v4
      type: embedding
      input_price: 0.1
      max_tokens_per_chunk: 8192
      default_chunk_size: 2000
      max_batch_size: 10
    - name: text-embedding-v3
      type: embedding
      input_price: 0.1
      max_tokens_per_chunk: 8192
      default_chunk_size: 2000
      max_batch_size: 10

# links:
#  - https://cloud.tencent.com/document/product/1729/104753
#  - https://cloud.tencent.com/document/product/1729/97731
#  - https://cloud.tencent.com/document/product/1729/111007
- provider: hunyuan
  models:
    - name: hunyuan-turbos-latest
      max_input_tokens: 28000
      input_price: 0.112
      output_price: 0.28
      supports_function_calling: true
    - name: hunyuan-t1-latest
      max_input_tokens: 28000
      input_price: 0.14
      output_price: 0.56
    - name: hunyuan-large
      max_input_tokens: 28000
      input_price: 0.56
      output_price: 1.68
      supports_function_calling: true
    - name: hunyuan-standard
      max_input_tokens: 30000
      input_price: 0.112
      output_price: 0.28
      supports_function_calling: true
    - name: hunyuan-standard-256K
      max_input_tokens: 250000
      input_price: 0.07
      output_price: 0.28
      supports_function_calling: true
    - name: hunyuan-lite
      max_input_tokens: 250000
      input_price: 0
      output_price: 0
      supports_function_calling: true
    - name: hunyuan-turbos-vision
      max_input_tokens: 6144
      input_price: 0.42
      output_price: 0.84
      supports_vision: true
    - name: hunyuan-t1-vision
      max_input_tokens: 24000
      supports_vision: true
    - name: hunyuan-vision
      max_input_tokens: 16000
      input_price: 2.52
      output_price: 2.52
      supports_vision: true
    - name: hunyuan-embedding
      type: embedding
      input_price: 0.01
      max_tokens_per_chunk: 1024
      default_chunk_size: 1000
      max_batch_size: 100

# Links:
#  - https://platform.moonshot.cn/docs/pricing/chat#%E8%AE%A1%E8%B4%B9%E5%9F%BA%E6%9C%AC%E6%A6%82%E5%BF%B5
#  - https://platform.moonshot.cn/docs/api/chat#%E5%85%AC%E5%BC%80%E7%9A%84%E6%9C%8D%E5%8A%A1%E5%9C%B0%E5%9D%80
- provider: moonshot
  models:
    - name: kimi-latest
      max_input_tokens: 131072
      input_price: 1.4
      output_price: 4.2
      supports_vision: true
      supports_function_calling: true
    - name: kimi-thinking-preview
      max_input_tokens: 131072
      input_price: 28
      output_price: 28
      supports_vision: true
    - name: moonshot-v1-8k
      max_input_tokens: 8192
      input_price: 1.68
      output_price: 1.68
      supports_function_calling: true
    - name: moonshot-v1-32k
      max_input_tokens: 32768
      input_price: 3.36
      output_price: 3.36
      supports_function_calling: true
    - name: moonshot-v1-128k
      max_input_tokens: 131072
      input_price: 8.4
      output_price: 8.4
      supports_function_calling: true
    - name: moonshot-v1-8k-vision-preview
      max_input_tokens: 8192
      input_price: 1.68
      output_price: 1.68
      supports_vision: true
    - name: moonshot-v1-32k-vision-preview
      max_input_tokens: 32768
      input_price: 3.36
      output_price: 3.36
      supports_vision: true
    - name: moonshot-v1-128k-vision-preview
      max_input_tokens: 131072
      input_price: 8.4
      output_price: 8.4
      supports_vision: true

# Links:
#  - https://api-docs.deepseek.com/quick_start/pricing
#  - https://platform.deepseek.com/api-docs/api/create-chat-completion
- provider: deepseek
  models:
    - name: deepseek-chat
      max_input_tokens: 64000
      max_output_tokens: 8192
      input_price: 0.27
      output_price: 1.1
      supports_function_calling: true
    - name: deepseek-reasoner
      max_input_tokens: 64000
      max_output_tokens: 8192
      input_price: 0.55
      output_price: 2.19

# Links:
#  - https://open.bigmodel.cn/pricing
#  - https://open.bigmodel.cn/dev/api#glm-4
- provider: zhipuai
  models:
    - name: glm-4-plus
      max_input_tokens: 131072
      input_price: 0.7
      output_price: 0.7
      supports_function_calling: true
    - name: glm-4-air
      max_input_tokens: 131072
      input_price: 0.07
      output_price: 0.07
      supports_function_calling: true
    - name: glm-4-long
      max_input_tokens: 1000000
      max_output_tokens: 4096
      input_price: 0.14
      output_price: 0.14
      supports_function_calling: true
    - name: glm-4-flash-250414
      max_input_tokens: 131072
      input_price: 0
      output_price: 0
      supports_function_calling: true
    - name: glm-4v-plus-0111
      max_input_tokens: 8192
      input_price: 0.56
      output_price: 0.56
      supports_vision: true
    - name: glm-4v-flash
      max_input_tokens: 8192
      input_price: 0
      output_price: 0
      supports_vision: true
    - name: glm-z1-air
      max_input_tokens: 131072
      input_price: 0.7
      output_price: 0.7
    - name: glm-z1-flash
      max_input_tokens: 131072
      input_price: 0
      output_price: 0
    - name: embedding-3
      type: embedding
      max_input_tokens: 8192
      input_price: 0.07
      max_tokens_per_chunk: 8192
      default_chunk_size: 2000
    - name: rerank
      type: reranker
      max_input_tokens: 4096
      input_price: 0.112

# Links:
#  - https://platform.lingyiwanwu.com/docs#%E6%A8%A1%E5%9E%8B%E4%B8%8E%E8%AE%A1%E8%B4%B9
#  - https://platform.lingyiwanwu.com/docs/api-reference#create-chat-completion
- provider: lingyiwanwu
  models:
    - name: yi-lightning
      max_input_tokens: 16384
      input_price: 0.14
      output_price: 0.14
    - name: yi-vision-v2
      max_input_tokens: 16384
      input_price: 0.84
      output_price: 0.84
      supports_vision: true

# Links:
# - https://platform.minimaxi.com/document/Price
# - https://platform.minimaxi.com/document/ChatCompletion%20v2
- provider: minimax
  models:
    - name: minimax-text-01
      max_input_tokens: 1000192
      input_price: 0.14
      output_price: 1.12
      supports_vision: true
    - name: minimax-m1
      max_input_tokens: 131072
      input_price: 0.112
      output_price: 1.12

# Links:
#  - https://openrouter.ai/models
#  - https://openrouter.ai/docs/api-reference/chat-completion
- provider: openrouter
  models:
    - name: openai/gpt-4.1
      max_input_tokens: 1047576
      max_output_tokens: 32768
      input_price: 2
      output_price: 8
      supports_vision: true
      supports_function_calling: true
    - name: openai/gpt-4.1-mini
      max_input_tokens: 1047576
      max_output_tokens: 32768
      input_price: 0.4
      output_price: 1.6
      supports_vision: true
      supports_function_calling: true
    - name: openai/gpt-4.1-nano
      max_input_tokens: 1047576
      max_output_tokens: 32768
      input_price: 0.1
      output_price: 0.4
      supports_vision: true
      supports_function_calling: true
    - name: openai/gpt-4o
      max_input_tokens: 128000
      input_price: 2.5
      output_price: 10
      supports_vision: true
      supports_function_calling: true
    - name: openai/gpt-4o-search-preview
      max_input_tokens: 128000
      max_output_tokens: 16384
      input_price: 2.5
      output_price: 10
      supports_vision: true
    - name: openai/chatgpt-4o-latest
      max_input_tokens: 128000
      input_price: 5
      output_price: 15
      supports_vision: true
      supports_function_calling: true
    - name: openai/gpt-4o-mini
      max_input_tokens: 128000
      input_price: 0.15
      output_price: 0.6
      supports_vision: true
      supports_function_calling: true
    - name: openai/gpt-4o-mini-search-preview
      max_input_tokens: 128000
      max_output_tokens: 16384
      input_price: 0.15
      output_price: 0.6
      supports_vision: true
    - name: openai/gpt-4-turbo
      max_input_tokens: 128000
      input_price: 10
      output_price: 30
      supports_vision: true
      supports_function_calling: true
    - name: openai/gpt-4.5-preview
      max_input_tokens: 128000
      max_output_tokens: 16384
      input_price: 75
      output_price: 150
      supports_vision: true
      supports_function_calling: true
    - name: openai/o4-mini
      max_input_tokens: 200000
      input_price: 1.1
      output_price: 4.4
      supports_vision: true
      supports_function_calling: true
      system_prompt_prefix: Formatting re-enabled
      patch:
        body:
          max_tokens: null
          temperature: null
          top_p: null
    - name: openai/o4-mini-high
      max_input_tokens: 200000
      input_price: 1.1
      output_price: 4.4
      supports_vision: true
      supports_function_calling: true
      system_prompt_prefix: Formatting re-enabled
      patch:
        body:
          reasoning_effort: high
          max_tokens: null
          temperature: null
          top_p: null
    - name: openai/o3-pro
      max_input_tokens: 200000
      input_price: 20
      output_price: 80
      supports_vision: true
      supports_function_calling: true
      system_prompt_prefix: Formatting re-enabled
      patch:
        body:
          max_tokens: null
          temperature: null
          top_p: null
    - name: openai/o3
      max_input_tokens: 200000
      input_price: 10
      output_price: 40
      supports_vision: true
      supports_function_calling: true
      system_prompt_prefix: Formatting re-enabled
      patch:
        body:
          max_tokens: null
          temperature: null
          top_p: null
    - name: openai/o3-mini
      max_input_tokens: 200000
      input_price: 1.1
      output_price: 4.4
      supports_vision: true
      supports_function_calling: true
      system_prompt_prefix: Formatting re-enabled
      patch:
        body:
          temperature: null
          top_p: null
    - name: openai/o3-mini-high
      max_input_tokens: 200000
      input_price: 1.1
      output_price: 4.4
      supports_vision: true
      supports_function_calling: true
      system_prompt_prefix: Formatting re-enabled
      patch:
        body:
          temperature: null
          top_p: null
    - name: openai/o1-pro
      max_input_tokens: 200000
      input_price: 150
      output_price: 600
      supports_vision: true
      supports_function_calling: true
      system_prompt_prefix: Formatting re-enabled
      patch:
        body:
          max_tokens: null
          temperature: null
          top_p: null
    - name: openai/o1
      max_input_tokens: 128000
      input_price: 15
      output_price: 60
      supports_vision: true
      supports_function_calling: true
      system_prompt_prefix: Formatting re-enabled
      patch:
        body:
          temperature: null
          top_p: null
    - name: openai/o1-mini
      max_input_tokens: 128000
      input_price: 3
      output_price: 12
      no_system_message: true
      patch:
        body:
          temperature: null
          top_p: null
    - name: openai/gpt-3.5-turbo
      max_input_tokens: 16385
      input_price: 0.5
      output_price: 1.5
      supports_function_calling: true
    - name: google/gemini-2.0-flash-001
      max_input_tokens: 1000000
      input_price: 0.1
      output_price: 0.4
      supports_vision: true
      supports_function_calling: true
    - name: google/gemini-2.0-flash-lite-001
      max_input_tokens: 1048576
      input_price: 0.075
      output_price: 0.3
      supports_vision: true
      supports_function_calling: true
    - name: google/gemini-2.5-flash-preview
      max_input_tokens: 1048576
      input_price: 0.15
      output_price: 0.6
      supports_vision: true
      supports_function_calling: true
    - name: google/gemini-2.5-flash-preview:thinking
      max_input_tokens: 1048576
      input_price: 0.15
      output_price: 0.6
      supports_vision: true
    - name: google/gemini-2.5-pro-preview
      max_input_tokens: 1048576
      input_price: 1.25
      output_price: 10
      supports_vision: true
      supports_function_calling: true
    - name: google/gemma-3-27b-it
      max_input_tokens: 131072
      input_price: 0.1
      output_price: 0.2
    - name: google/gemini-pro-1.5
      max_input_tokens: 2000000
      input_price: 1.25
      output_price: 5
      supports_vision: true
      supports_function_calling: true
    - name: google/gemini-flash-1.5
      max_input_tokens: 1000000
      input_price: 0.075
      output_price: 0.3
      supports_vision: true
      supports_function_calling: true
    - name: google/gemini-flash-1.5-8b
      max_input_tokens: 1000000
      input_price: 0.0375
      output_price: 0.15
      supports_vision: true
      supports_function_calling: true
    - name: anthropic/claude-opus-4
      max_input_tokens: 200000
      max_output_tokens: 8192
      require_max_tokens: true
      input_price: 15
      output_price: 75
      supports_vision: true
      supports_function_calling: true
    - name: anthropic/claude-sonnet-4
      max_input_tokens: 200000
      max_output_tokens: 8192
      require_max_tokens: true
      input_price: 3
      output_price: 15
      supports_vision: true
      supports_function_calling: true
    - name: anthropic/claude-3.7-sonnet
      max_input_tokens: 200000
      max_output_tokens: 8192
      require_max_tokens: true
      input_price: 3
      output_price: 15
      supports_vision: true
      supports_function_calling: true
    - name: anthropic/claude-3.7-sonnet:thinking
      max_input_tokens: 200000
      max_output_tokens: 24000
      require_max_tokens: true
      input_price: 3
      output_price: 15
      supports_vision: true
      patch:
        body:
          include_reasoning: true
    - name: anthropic/claude-3.5-sonnet
      max_input_tokens: 200000
      max_output_tokens: 8192
      require_max_tokens: true
      input_price: 3
      output_price: 15
      supports_vision: true
      supports_function_calling: true
    - name: anthropic/claude-3-5-haiku
      max_input_tokens: 200000
      max_output_tokens: 8192
      require_max_tokens: true
      input_price: 0.8
      output_price: 4
      supports_vision: true
      supports_function_calling: true
    - name: anthropic/claude-3-opus
      max_input_tokens: 200000
      max_output_tokens: 4096
      require_max_tokens: true
      input_price: 15
      output_price: 75
      supports_vision: true
      supports_function_calling: true
    - name: anthropic/claude-3-sonnet
      max_input_tokens: 200000
      max_output_tokens: 4096
      require_max_tokens: true
      input_price: 3
      output_price: 15
      supports_vision: true
      supports_function_calling: true
    - name: anthropic/claude-3-haiku
      max_input_tokens: 200000
      max_output_tokens: 4096
      require_max_tokens: true
      input_price: 0.25
      output_price: 1.25
      supports_vision: true
      supports_function_calling: true
    - name: meta-llama/llama-4-maverick
      max_input_tokens: 1048576
      input_price: 0.18
      output_price: 0.6
      supports_vision: true
      supports_function_calling: true
    - name: meta-llama/llama-4-scout
      max_input_tokens: 327680
      input_price: 0.08
      output_price: 0.3
      supports_vision: true
      supports_function_calling: true
    - name: meta-llama/llama-3.3-70b-instruct
      max_input_tokens: 131072
      input_price: 0.12
      output_price: 0.3
    - name: meta-llama/llama-3.1-405b-instruct
      max_input_tokens: 32768
      input_price: 0.8
      output_price: 0.8
      supports_function_calling: true
    - name: meta-llama/llama-3.1-70b-instruct
      max_input_tokens: 131072
      input_price: 0.12
      output_price: 0.3
      supports_function_calling: true
    - name: meta-llama/llama-3.1-8b-instruct
      max_input_tokens: 131072
      input_price: 0.02
      output_price: 0.05
    - name: mistralai/mistral-large-2411
      max_input_tokens: 131072
      input_price: 2
      output_price: 6
      supports_function_calling: true
    - name: mistralai/mistral-medium-3
      max_input_tokens: 131072
      input_price: 0.4
      output_price: 2
      supports_function_calling: true
    - name: mistralai/mistral-small-3.1-24b-instruct
      max_input_tokens: 131072
      input_price: 0.1
      output_price: 0.3
    - name: mistralai/magistral-medium-2506
      max_input_tokens: 40960
      input_price: 2
      output_price: 5
    - name: mistralai/magistral-medium-2506:thinking
      max_input_tokens: 40960
      input_price: 2
      output_price: 5
    - name: mistralai/magistral-small-2506
      max_input_tokens: 40960
      input_price: 0.5
      output_price: 1.5
    - name: mistralai/devstral-small
      max_input_tokens: 131072
      input_price: 0.07
      output_price: 0.1
      supports_function_calling: true
    - name: mistralai/codestral-2501
      max_input_tokens: 256000
      input_price: 0.3
      output_price: 0.9
      supports_function_calling: true
    - name: mistralai/ministral-8b
      max_input_tokens: 128000
      input_price: 0.1
      output_price: 0.1
      supports_function_calling: true
    - name: mistralai/mistral-nemo
      max_input_tokens: 128000
      input_price: 0.035
      output_price: 0.08
      supports_function_calling: true
    - name: mistralai/pixtral-large-2411
      max_input_tokens: 128000
      input_price: 2
      output_price: 6
      supports_vision: true
    - name: mistralai/pixtral-12b	
      max_input_tokens: 128000
      input_price: 0.1
      output_price: 0.1
      supports_vision: true
    - name: ai21/jamba-1.6-large
      max_input_tokens: 256000
      input_price: 2
      output_price: 8
      supports_function_calling: true
    - name: ai21/jamba-1.6-mini
      max_input_tokens: 256000
      input_price: 0.2
      output_price: 0.4
      supports_function_calling: true
    - name: cohere/command-a
      max_input_tokens: 256000
      input_price: 2.5
      output_price: 10
      supports_function_calling: true
    - name: cohere/command-r-plus-08-2024
      max_input_tokens: 128000
      input_price: 2.5
      output_price: 10
      supports_function_calling: true
    - name: cohere/command-r-08-2024
      max_input_tokens: 128000
      input_price: 0.15
      output_price: 0.6
      supports_function_calling: true
    - name: cohere/command-r7b-12-2024
      max_input_tokens: 128000
      max_output_tokens: 4096
      input_price: 0.0375
      output_price: 0.15
    - name: deepseek/deepseek-chat-v3-0324
      max_input_tokens: 64000
      input_price: 0.27
      output_price: 1.1
      supports_function_calling: true
    - name: deepseek/deepseek-r1-0528
      max_input_tokens: 128000
      input_price: 0.50
      output_price: 2.15
      patch:
        body:
          include_reasoning: true
    - name: qwen/qwen-max
      max_input_tokens: 32768
      max_output_tokens: 8192
      input_price: 1.6
      output_price: 6.4
      supports_function_calling: true
    - name: qwen/qwen-plus
      max_input_tokens: 131072
      max_output_tokens: 8192
      input_price: 0.4
      output_price: 1.2
      supports_function_calling: true
    - name: qwen/qwen-turbo
      max_input_tokens: 1000000
      max_output_tokens: 8192
      input_price: 0.05
      output_price: 0.2
      supports_function_calling: true
    - name: qwen/qwen-vl-plus
      max_input_tokens: 7500
      input_price: 0.21
      output_price: 0.63
      supports_vision: true
    - name: qwen/qwen3-235b-a22b
      max_input_tokens: 40960
      input_price: 0.15
      output_price: 0.6
    - name: qwen/qwen3-30b-a3b
      max_input_tokens: 40960
      input_price: 0.1
      output_price: 0.3
    - name: qwen/qwen3-32b
      max_input_tokens: 40960
      input_price: 0.1
      output_price: 0.3
    - name: qwen/qwq-32b
      max_input_tokens: 128000
      input_price: 0.29
      output_price: 0.39
    - name: qwen/qwen-2.5-72b-instruct
      max_input_tokens: 131072
      input_price: 0.35
      output_price: 0.4
      supports_function_calling: true
    - name: qwen/qwen2.5-vl-72b-instruct
      max_input_tokens: 32000
      input_price: 0.7
      output_price: 0.7
      supports_vision: true
    - name: qwen/qwen-2.5-coder-32b-instruct
      max_input_tokens: 32768
      input_price: 0.18
      output_price: 0.18
    - name: x-ai/grok-3-beta
      max_input_tokens: 131072
      input_price: 3
      output_price: 15
      supports_function_calling: true
    - name: x-ai/grok-3-mini-beta
      max_input_tokens: 131072
      input_price: 0.3
      output_price: 0.5
    - name: x-ai/grok-2-1212
      max_input_tokens: 131072
      input_price: 2
      output_price: 10
      supports_function_calling: true
    - name: x-ai/grok-2-vision-1212
      max_input_tokens: 32768
      input_price: 2
      output_price: 10
      supports_vision: true
      supports_function_calling: true
    - name: amazon/nova-pro-v1
      max_input_tokens: 300000
      max_output_tokens: 5120
      input_price: 0.8
      output_price: 3.2
      supports_vision: true
    - name: amazon/nova-lite-v1
      max_input_tokens: 300000
      max_output_tokens: 5120
      input_price: 0.06
      output_price: 0.24
      supports_vision: true
    - name: amazon/nova-micro-v1
      max_input_tokens: 128000
      max_output_tokens: 5120
      input_price: 0.035
      output_price: 0.14
    - name: perplexity/sonar-pro
      max_input_tokens: 200000
      input_price: 3
      output_price: 15
    - name: perplexity/sonar
      max_input_tokens: 127072
      input_price: 1
      output_price: 1
    - name: perplexity/sonar-reasoning-pro
      max_input_tokens: 128000
      input_price: 2
      output_price: 8
      patch:
        body:
          include_reasoning: true
    - name: perplexity/sonar-reasoning
      max_input_tokens: 127000
      input_price: 1
      output_price: 5
      patch:
        body:
          include_reasoning: true
    - name: perplexity/sonar-deep-research
      max_input_tokens: 200000
      input_price: 2
      output_price: 8
      patch:
        body:
          include_reasoning: true
    - name: perplexity/r1-1776
      max_input_tokens: 127000
      input_price: 2
      output_price: 8
      patch:
        body:
          include_reasoning: true
    - name: minimax/minimax-01
      max_input_tokens: 1000192
      input_price: 0.2
      output_price: 1.1
    - name: thudm/glm-4-32b
      max_input_tokens: 32000
      input_price: 0.24
      output_price: 0.24
    - name: thudm/glm-z1-32b
      max_input_tokens: 32000
      input_price: 0.24
      output_price: 0.24
    - name: microsoft/phi-4-reasoning-plus
      max_input_tokens: 32768
      input_price: 0.07
      output_price: 0.35

# Links:
#  - https://github.com/marketplace?type=models
- provider: github
  models:
    - name: gpt-4.1
      max_input_tokens: 1047576
      max_output_tokens: 32768
      supports_vision: true
      supports_function_calling: true
    - name: gpt-4.1-mini
      max_input_tokens: 1047576
      max_output_tokens: 32768
      supports_vision: true
      supports_function_calling: true
    - name: gpt-4.1-nano
      max_input_tokens: 1047576
      max_output_tokens: 32768
      supports_vision: true
      supports_function_calling: true
    - name: gpt-4o
      max_input_tokens: 128000
      max_output_tokens: 16384
      supports_function_calling: true
    - name: gpt-4o-mini
      max_input_tokens: 128000
      max_output_tokens: 16384
      supports_function_calling: true
    - name: o4-mini
      max_input_tokens: 200000
      supports_vision: true
      supports_function_calling: true
      system_prompt_prefix: Formatting re-enabled
      patch:
        body:
          max_tokens: null
          temperature: null
          top_p: null
    - name: o4-mini-high
      real_name: o4-mini
      max_input_tokens: 200000
      supports_vision: true
      supports_function_calling: true
      system_prompt_prefix: Formatting re-enabled
      patch:
        body:
          reasoning_effort: high
          max_tokens: null
          temperature: null
          top_p: null
    - name: o3
      max_input_tokens: 200000
      supports_vision: true
      supports_function_calling: true
      system_prompt_prefix: Formatting re-enabled
      patch:
        body:
          max_tokens: null
          temperature: null
          top_p: null
    - name: o3-mini
      max_input_tokens: 200000
      supports_vision: true
      supports_function_calling: true
      system_prompt_prefix: Formatting re-enabled
      patch:
        body:
          max_tokens: null
          temperature: null
          top_p: null
    - name: o3-mini-high
      real_name: o3-mini
      max_input_tokens: 200000
      supports_vision: true
      supports_function_calling: true
      system_prompt_prefix: Formatting re-enabled
      patch:
        body:
          reasoning_effort: high
          max_tokens: null
          temperature: null
          top_p: null
    - name: o1
      max_input_tokens: 200000
      supports_vision: true
      supports_function_calling: true
      system_prompt_prefix: Formatting re-enabled
      patch:
        body:
          max_tokens: null
          temperature: null
          top_p: null
    - name: o1-mini
      max_input_tokens: 128000
      no_stream: true
      no_system_message: true
      patch:
        body:
          max_tokens: null
          temperature: null
          top_p: null
    - name: text-embedding-3-large
      type: embedding
      max_tokens_per_chunk: 8191
      default_chunk_size: 2000
      max_batch_size: 100
    - name: text-embedding-3-small
      type: embedding
      max_tokens_per_chunk: 8191
      default_chunk_size: 2000
      max_batch_size: 100
    - name: llama-4-maverick-17b-128e-instruct-fp8
      max_input_tokens: 1048576
      supports_vision: true
    - name: llama-4-scout-17b-16e-instruct
      max_input_tokens: 327680
      supports_vision: true
    - name: llama-3.3-70b-instruct
      max_input_tokens: 131072
    - name: meta-llama-3.1-405b-instruct
      max_input_tokens: 131072
    - name: meta-llama-3.1-70b-instruct
      max_input_tokens: 131072
    - name: meta-llama-3.1-8b-instruct
      max_input_tokens: 131072
    - name: mistral-large-2411
      max_input_tokens: 131072
      supports_function_calling: true
    - name: mistral-medium-2505
      max_input_tokens: 131072
      supports_function_calling: true
    - name: mistral-small-2503
      max_input_tokens: 131072
      supports_function_calling: true
    - name: codestral-2501
      max_input_tokens: 256000
      supports_function_calling: true
    - name: mistral-nemo
      max_input_tokens: 131072
      supports_function_calling: true
    - name: cohere-command-r-plus-08-2024
      max_input_tokens: 128000
      supports_function_calling: true
    - name: cohere-command-r-08-2024
      max_input_tokens: 128000
      supports_function_calling: true
    - name: cohere-embed-v3-english
      type: embedding
      max_tokens_per_chunk: 512
      default_chunk_size: 1000
      max_batch_size: 96
    - name: cohere-embed-v3-multilingual
      type: embedding
      max_tokens_per_chunk: 512
      default_chunk_size: 1000
      max_batch_size: 96
    - name: ai21-jamba-1.5-large
      max_input_tokens: 256000
      supports_function_calling: true
    - name: ai21-jamba-1.5-mini
      max_input_tokens: 256000
      supports_function_calling: true
    - name: deepseek-r1-0528
      max_input_tokens: 163840
    - name: deepseek-v3-0324
      max_input_tokens: 163840
    - name: mai-ds-r1
      max_input_tokens: 163840
    - name: phi-4
      max_input_tokens: 16384
    - name: phi-4-mini-instruct
      max_input_tokens: 131072
    - name: phi-4-reasoning
      max_input_tokens: 33792
    - name: phi-4-mini-reasoning
      max_input_tokens: 131072
    - name: grok-3
      max_input_tokens: 131072
    - name: grok-3-mini
      max_input_tokens: 131072

# Links:
#  - https://deepinfra.com/models
#  - https://deepinfra.com/docs/openai_api
- provider: deepinfra
  models:
    - name: meta-llama/Llama-4-Maverick-17B-128E-Instruct-FP8
      max_input_tokens: 1048576
      input_price: 0.18
      output_price: 0.6
      supports_vision: true
    - name: meta-llama/Llama-4-Scout-17B-16E-Instruct
      max_input_tokens: 327680
      input_price: 0.08
      output_price: 0.3
      supports_vision: true
    - name: meta-llama/Llama-3.3-70B-Instruct
      max_input_tokens: 131072
      input_price: 0.23
      output_price: 0.40
    - name: meta-llama/Meta-Llama-3.1-405B-Instruct
      max_input_tokens: 32768
      input_price: 0.8
      output_price: 0.8
      supports_function_calling: true
    - name: meta-llama/Meta-Llama-3.1-70B-Instruct
      max_input_tokens: 131072
      input_price: 0.23
      output_price: 0.4
      supports_function_calling: true
    - name: meta-llama/Meta-Llama-3.1-8B-Instruct
      max_input_tokens: 131072
      input_price: 0.03
      output_price: 0.05
      supports_function_calling: true
    - name: Qwen/Qwen3-235B-A22B
      max_input_tokens: 40960
      input_price: 0.15
      output_price: 0.6
    - name: Qwen/Qwen3-30B-A3B
      max_input_tokens: 40960
      input_price: 0.1
      output_price: 0.3
    - name: Qwen/Qwen3-32B
      max_input_tokens: 40960
      input_price: 0.1
      output_price: 0.3
    - name: Qwen/QwQ-32B
      max_input_tokens: 131072
      input_price: 0.12
      output_price: 0.18
    - name: Qwen/Qwen2.5-72B-Instruct
      max_input_tokens: 32768
      input_price: 0.23
      output_price: 0.40
      supports_function_calling: true
    - name: Qwen/Qwen2.5-Coder-32B-Instruct
      max_input_tokens: 32768
      input_price: 0.07
      output_price: 0.16
    - name: deepseek-ai/DeepSeek-V3-0324
      max_input_tokens: 163840
      input_price: 0.40
      output_price: 0.89
    - name: deepseek-ai/DeepSeek-R1-0528
      max_input_tokens: 163840
      input_price: 0.5
      output_price: 2.15
    - name: google/gemma-3-27b-it
      max_input_tokens: 131072
      input_price: 0.1
      output_price: 0.2
    - name: mistralai/Mistral-Small-24B-Instruct-2501
      max_input_tokens: 32768
      input_price: 0.06
      output_price: 0.12
    - name: mistralai/Devstral-Small-2505
      max_input_tokens: 131072
      input_price: 0.06
      output_price: 0.12
    - name: microsoft/phi-4-reasoning-plus
      max_input_tokens: 32768
      input_price: 0.07
      output_price: 0.35
    - name: BAAI/bge-large-en-v1.5
      type: embedding
      input_price: 0.01
      max_tokens_per_chunk: 512
      default_chunk_size: 1000
      max_batch_size: 100
    - name: BAAI/bge-m3
      type: embedding
      input_price: 0.01
      max_tokens_per_chunk: 8192
      default_chunk_size: 2000
      max_batch_size: 100
    - name: intfloat/e5-large-v2
      type: embedding
      input_price: 0.01
      max_tokens_per_chunk: 512
      default_chunk_size: 1000
      max_batch_size: 100
    - name: intfloat/multilingual-e5-large
      type: embedding
      input_price: 0.01
      max_tokens_per_chunk: 512
      default_chunk_size: 1000
      max_batch_size: 100
    - name: thenlper/gte-large
      type: embedding
      input_price: 0.01
      max_tokens_per_chunk: 512
      default_chunk_size: 1000
      max_batch_size: 100

# Links:
#  - https://jina.ai/models
#  - https://api.jina.ai/redoc
- provider: jina
  models:
    - name: jina-embeddings-v3
      type: embedding
      input_price: 0
      max_tokens_per_chunk: 8192
      default_chunk_size: 2000
      max_batch_size: 100
    - name: jina-clip-v2
      type: embedding
      input_price: 0
      max_tokens_per_chunk: 8192
      default_chunk_size: 1500
      max_batch_size: 100
    - name: jina-colbert-v2
      type: embedding
      input_price: 0
      max_tokens_per_chunk: 8192
      default_chunk_size: 1500
      max_batch_size: 100
    - name: jina-reranker-v2-base-multilingual
      type: reranker
      max_input_tokens: 8192
      input_price: 0
    - name: jina-colbert-v2
      type: reranker
      max_input_tokens: 8192
      input_price: 0

# Links:
#  - https://docs.voyageai.com/docs/embeddings
#  - https://docs.voyageai.com/docs/pricing
#  - https://docs.voyageai.com/reference/
- provider: voyageai
  models:
    - name: voyage-3-large
      type: embedding
      max_input_tokens: 120000
      input_price: 0.18
      max_tokens_per_chunk: 32000
      default_chunk_size: 2000
      max_batch_size: 128
    - name: voyage-3
      type: embedding
      max_input_tokens: 320000
      input_price: 0.06
      max_tokens_per_chunk: 32000
      default_chunk_size: 2000
      max_batch_size: 128
    - name: voyage-3-lite
      type: embedding
      max_input_tokens: 1000000
      input_price: 0.02
      max_tokens_per_chunk: 32000
      default_chunk_size: 1000
      max_batch_size: 128
    - name: rerank-2
      type: reranker
      max_input_tokens: 16000
      input_price: 0.05
    - name: rerank-2-lite
      type: reranker
      max_input_tokens: 8000
      input_price: 0.02<|MERGE_RESOLUTION|>--- conflicted
+++ resolved
@@ -135,21 +135,6 @@
           max_tokens: null
           temperature: null
           top_p: null
-<<<<<<< HEAD
-    - name: o1-pro
-      max_input_tokens: 200000
-      input_price: 150
-      output_price: 600
-      supports_vision: true
-      supports_function_calling: true
-      uses_responses_api: true
-      patch:
-        body:
-          max_tokens: null
-          temperature: null
-          top_p: null
-=======
->>>>>>> a22da560
     - name: o1
       max_input_tokens: 200000
       input_price: 15
